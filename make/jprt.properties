#
# Copyright (c) 2006, 2015, Oracle and/or its affiliates. All rights reserved.
# DO NOT ALTER OR REMOVE COPYRIGHT NOTICES OR THIS FILE HEADER.
#
# This code is free software; you can redistribute it and/or modify it
# under the terms of the GNU General Public License version 2 only, as
# published by the Free Software Foundation.  Oracle designates this
# particular file as subject to the "Classpath" exception as provided
# by Oracle in the LICENSE file that accompanied this code.
#
# This code is distributed in the hope that it will be useful, but WITHOUT
# ANY WARRANTY; without even the implied warranty of MERCHANTABILITY or
# FITNESS FOR A PARTICULAR PURPOSE.  See the GNU General Public License
# version 2 for more details (a copy is included in the LICENSE file that
# accompanied this code).
#
# You should have received a copy of the GNU General Public License version
# 2 along with this work; if not, write to the Free Software Foundation,
# Inc., 51 Franklin St, Fifth Floor, Boston, MA 02110-1301 USA.
#
# Please contact Oracle, 500 Oracle Parkway, Redwood Shores, CA 94065 USA
# or visit www.oracle.com if you need additional information or have any
# questions.
#

##############
#
# Global settings
#

# Install test bundle for targets in jprt.test.bundle.targets set
jprt.selective.test.bundle.installation=true

# The current release name
jprt.tools.default.release=jdk9

# Check if this is the equivalent of a hotspot push job
# Interpret -testset hotspot to mean exactly that
my.is.hotspot.job.hotspot=true
my.is.hotspot.job=${my.is.hotspot.job.${jprt.test.set}}

# Disable syncing the source after builds and tests are done
jprt.sync.push=${my.is.hotspot.job ? false : true}

# Directories to be excluded from the source bundles
jprt.bundle.exclude.src.dirs=build dist webrev

# Use configure when building
jprt.build.use.configure=true

# Set up the run flavors (jvm variants)
jprt.run.flavors=c1,c2,default,${my.additional.run.flavors}

# Set make target to use for different build flavors
jprt.build.flavor.debugOpen.target=jprt_bundle
jprt.build.flavor.fastdebug.target=jprt_bundle
jprt.build.flavor.product.target=jprt_bundle
jprt.build.flavor.productOpen.target=jprt_bundle
jprt.build.flavor.optimized.target=jprt_bundle
jprt.build.flavor.optimizedOpen.target=jprt_bundle

# Use these configure args to define debug level
jprt.debug.build.configure.args=--with-debug-level=slowdebug
jprt.fastdebug.build.configure.args=--with-debug-level=fastdebug --disable-precompiled-headers
jprt.product.build.configure.args=--with-debug-level=release
jprt.optimized.build.configure.args=--with-debug-level=optimized
jprt.debugOpen.build.configure.args=${jprt.debug.build.configure.args} --enable-openjdk-only
jprt.fastdebugOpen.build.configure.args=${jprt.fastdebug.build.configure.args} --enable-openjdk-only
jprt.productOpen.build.configure.args=${jprt.product.build.configure.args} --enable-openjdk-only
jprt.optimizedOpen.build.configure.args=${jprt.product.build.configure.args} --enable-openjdk-only

# Select build flavors and build targets
jprt.build.flavors=${my.is.hotspot.job ? ${my.build.flavors.hotspot} : ${my.build.flavors.default}}
jprt.build.targets=${my.is.hotspot.job ? ${my.build.targets.hotspot} : ${my.build.targets.default}}

# Select test targets - jprt default for jprt.test.set is "default"
jprt.test.targets=${my.test.targets.${jprt.test.set}}
jprt.make.rule.test.targets=${my.make.rule.test.targets.${jprt.test.set}}
jprt.test.bundle.targets=${my.jprt.test.bundle.targets.${jprt.test.set}}

# 7155453: Work-around to prevent popups on OSX from blocking test completion
# but the work-around is added to all platforms to be consistent
jprt.jbb.options=-Djava.awt.headless=true

########
#
# Build options (generic)
#

# Configure args common to all builds
# Also allows for additional, testset specific configure arguments to be set
jprt.build.configure.args=						\
    --with-output-sync=recurse 						\
    --with-boot-jdk=$ALT_BOOTDIR 					\
    --with-jobs=$ALT_PARALLEL_COMPILE_JOBS 				\
    ${my.additional.build.configure.args.${jprt.test.set}}		\
    ${my.custom.build.configure.args}

# i586 is often cross-compiled from 64-bit machines, so need to set target bits explicitly
jprt.i586.build.configure.args=						\
    --with-target-bits=32

# i586 platforms have both client and server, but to allow for overriding the exact configuration
# on a per-build flavor basis the value is set for the individual build flavors
my.i586.default.build.configure.args=					\
    --with-jvm-variants=client,server
jprt.i586.debug.build.configure.args=					\
    ${my.i586.default.build.configure.args}				\
    ${jprt.debug.build.configure.args}
jprt.i586.fastdebug.build.configure.args=				\
    ${my.i586.default.build.configure.args}				\
    ${jprt.fastdebug.build.configure.args}
jprt.i586.product.build.configure.args=					\
    ${my.i586.default.build.configure.args}				\
    ${jprt.product.build.configure.args}
jprt.i586.debugOpen.build.configure.args=				\
    ${my.i586.default.build.configure.args}				\
    ${jprt.debugOpen.build.configure.args}
jprt.i586.fastdebugOpen.build.configure.args=				\
    ${my.i586.default.build.configure.args}				\
    ${jprt.fastdebugOpen.build.configure.args}
jprt.i586.productOpen.build.configure.args=				\
    ${my.i586.default.build.configure.args}				\
    ${jprt.productOpen.build.configure.args}
jprt.linux_i586.build.configure.args=					\
    --with-devkit=$GCC492_OEL64_HOME					\
    ${jprt.i586.build.configure.args}
jprt.linux_x64.build.configure.args=					\
    --with-devkit=$GCC492_OEL64_HOME
jprt.windows_i586.build.configure.args=					\
    --with-devkit=$VS2013SP4_HOME					\
    ${jprt.i586.build.configure.args}
jprt.windows_x64.build.configure.args=					\
<<<<<<< HEAD
    --with-devkit=$VS2013_HOME
jprt.macosx_x64.build.configure.args=                    \
    --with-devkit=$XCODE_511_HOME
=======
    --with-devkit=$VS2013SP4_HOME
>>>>>>> 9430e43d

########
#
# Build targets and options (default/jdk)
#

# The default build flavors
my.build.flavors.default=fastdebug,product

# Standard list of jprt build targets for this source tree
my.build.targets.default=						\
    solaris_sparcv9_5.11-{product|fastdebug},				\
    solaris_x64_5.11-{product|fastdebug},				\
    linux_i586_2.6-{product|fastdebug},					\
    linux_x64_2.6-{product|fastdebug},					\
    macosx_x64_10.9-{product|fastdebug},				\
    windows_i586_6.2-{product|fastdebug},				\
    windows_x64_6.2-{product|fastdebug}

# Test target list (no fastdebug & limited c2 testing)
my.test.target.set=							\
    solaris_sparcv9_5.11-product-c2-TESTNAME,				\
    solaris_x64_5.11-product-c2-TESTNAME,				\
    linux_i586_2.6-product-{c1|c2}-TESTNAME,				\
    linux_x64_2.6-product-c2-TESTNAME,					\
    macosx_x64_10.9-product-c2-TESTNAME,				\
    windows_i586_6.2-product-c1-TESTNAME,				\
    windows_x64_6.2-product-c2-TESTNAME

# Default vm test targets (testset=default)
my.test.targets.default=						\
    ${my.test.target.set:TESTNAME=jvm98},				\
    ${my.test.target.set:TESTNAME=scimark}

# Default jdk test targets (testset=default)
my.make.rule.test.targets.default=					\
    ${my.test.target.set:TESTNAME=langtools_jtreg},			\
    ${my.test.target.set:TESTNAME=jdk_lang},				\
    ${my.test.target.set:TESTNAME=jdk_math},				\
    ${my.test.target.set:TESTNAME=jdk_util}

# Default vm test targets (testset=core)
my.test.targets.core=

# Core jdk test targets (testset=core)
my.make.rule.test.targets.core=						\
    ${my.test.target.set:TESTNAME=jdk_lang},				\
    ${my.test.target.set:TESTNAME=jdk_math},				\
    ${my.test.target.set:TESTNAME=jdk_util},				\
    ${my.test.target.set:TESTNAME=jdk_io},				\
    ${my.test.target.set:TESTNAME=jdk_net},				\
    ${my.test.target.set:TESTNAME=jdk_nio},				\
    ${my.test.target.set:TESTNAME=jdk_security1},			\
    ${my.test.target.set:TESTNAME=jdk_security2},			\
    ${my.test.target.set:TESTNAME=jdk_security3},			\
    ${my.test.target.set:TESTNAME=jdk_security4},			\
    ${my.test.target.set:TESTNAME=jdk_rmi},				\
    ${my.test.target.set:TESTNAME=jdk_text},				\
    ${my.test.target.set:TESTNAME=jdk_time},				\
    ${my.test.target.set:TESTNAME=jdk_other},				\
    ${my.test.target.set:TESTNAME=core_tools}

# Svc vm test targets (testset=svc)
my.test.targets.svc=

# Core jdk test targets (testset=svc)
my.make.rule.test.targets.svc=						\
    ${my.test.target.set:TESTNAME=jdk_management},			\
    ${my.test.target.set:TESTNAME=jdk_instrument},			\
    ${my.test.target.set:TESTNAME=jdk_jmx},				\
    ${my.test.target.set:TESTNAME=jdk_jdi},				\
    ${my.test.target.set:TESTNAME=svc_tools},                           \
    ${my.make.rule.test.targets.svc.extra}

# JAXP vm test targets (testset=jaxp)
my.test.targets.jaxp=

# JAXP test targets (testset=jaxp)
my.make.rule.test.targets.jaxp=						\
    ${my.test.target.set:TESTNAME=jaxp_all}

# All vm test targets (testset=all)
my.test.targets.all=							\
    ${my.test.targets.default},						\
    ${my.test.target.set:TESTNAME=runThese},				\
    ${my.test.target.set:TESTNAME=jbb_default}

# All jdk test targets (testset=all)
my.make.rule.test.targets.all=						\
    ${my.make.rule.test.targets.core},					\
    ${my.make.rule.test.targets.svc},					\
    ${my.test.target.set:TESTNAME=jdk_awt},				\
    ${my.test.target.set:TESTNAME=jdk_beans},				\
    ${my.test.target.set:TESTNAME=jdk_sound},				\
    ${my.test.target.set:TESTNAME=jdk_swing}

# PIT vm test targets (testset=pit)
my.test.targets.pit=							\
   ${my.test.targets.all}

# PIT jdk test targets (testset=pit)
my.make.rule.test.targets.pit=						\
    ${my.test.target.set:TESTNAME=langtools_jtreg},			\
    ${my.make.rule.test.targets.core},					\
    ${my.make.rule.test.targets.svc}                                    \
    ${my.make.rule.test.targets.jaxp}

# JCK test targets in test/Makefile (no windows)
my.test.target.set.jck=							\
    solaris_sparcv9_5.11-product-c2-JCK7TESTRULE,			\
    solaris_x64_5.11-product-c2-JCK7TESTRULE,				\
    linux_i586_2.6-product-c1-JCK7TESTRULE,				\
    linux_x64_2.6-product-c2-JCK7TESTRULE

# JCK testset targets
my.make.rule.test.targets.jck=						\
    ${my.test.target.set.jck:JCK7TESTRULE=jck7devtools},		\
    ${my.test.target.set.jck:JCK7TESTRULE=jck7runtime},			\
    ${my.test.target.set.jck:JCK7TESTRULE=jck7compiler}


#############
#
# Hotspot related settings (testset=hotspot)
#

# The hotspot build flavors
my.build.flavors.hotspot=						\
    debugOpen,fastdebug,product,productOpen,optimized,optimizedOpen \
    ${my.additional.build.flavors.hotspot}

# Platforms built for hotspot push jobs
my.build.targets.hotspot=						\
    solaris_sparcv9_5.11-{product|fastdebug},			\
    solaris_x64_5.11-{product|fastdebug},				\
    linux_i586_2.6-{product|fastdebug},					\
    linux_x64_2.6-{product|fastdebug},			\
    macosx_x64_10.9-{product|fastdebug},				\
    windows_i586_6.2-{product|fastdebug},				\
    windows_x64_6.2-{product|fastdebug},			\
    solaris_x64_5.11-{debugOpen},					\
    linux_x64_2.6-{productOpen},					\
    ${my.additional.build.targets.hotspot}

# Tests to run on the various platforms for hotspot push jobs
my.test.targets.hotspot.solaris.sparcv9=				\
    solaris_sparcv9_5.11-{product|fastdebug}-c2-jvm98,			\
    solaris_sparcv9_5.11-{product|fastdebug}-c2-jvm98_nontiered,	\
    solaris_sparcv9_5.11-{product|fastdebug}-c2-scimark,		\
    solaris_sparcv9_5.11-product-c2-runThese8,				\
    solaris_sparcv9_5.11-{product|fastdebug}-c2-GCBasher_SerialGC,	\
    solaris_sparcv9_5.11-{product|fastdebug}-c2-GCBasher_ParallelGC,	\
    solaris_sparcv9_5.11-{product|fastdebug}-c2-GCBasher_CMS,		\
    solaris_sparcv9_5.11-{product|fastdebug}-c2-GCBasher_G1

my.test.targets.hotspot.solaris.x64=					\
    solaris_x64_5.11-{product|fastdebug}-c2-jvm98,			\
    solaris_x64_5.11-{product|fastdebug}-c2-jvm98_nontiered,		\
    solaris_x64_5.11-{product|fastdebug}-c2-scimark,			\
    solaris_x64_5.11-product-c2-runThese8,				\
    solaris_x64_5.11-product-c2-runThese8_Xcomp_lang,			\
    solaris_x64_5.11-product-c2-runThese8_Xcomp_vm,			\
    solaris_x64_5.11-{product|fastdebug}-c2-GCBasher_SerialGC,		\
    solaris_x64_5.11-{product|fastdebug}-c2-GCBasher_ParallelGC,	\
    solaris_x64_5.11-{product|fastdebug}-c2-GCBasher_CMS,		\
    solaris_x64_5.11-{product|fastdebug}-c2-GCBasher_G1

my.test.targets.hotspot.linux.i586=					\
    linux_i586_2.6-{product|fastdebug}-{c1|c2}-jvm98,			\
    linux_i586_2.6-{product|fastdebug}-c2-jvm98_nontiered,		\
    linux_i586_2.6-{product|fastdebug}-{c1|c2}-scimark,			\
    linux_i586_2.6-product-c1-runThese8_Xcomp_lang,			\
    linux_i586_2.6-product-c1-runThese8_Xcomp_vm,			\
    linux_i586_2.6-fastdebug-c1-runThese8_Xshare,			\
    linux_i586_2.6-fastdebug-c2-runThese8_Xcomp_lang,			\
    linux_i586_2.6-fastdebug-c2-runThese8_Xcomp_vm,			\
    linux_i586_2.6-{product|fastdebug}-{c1|c2}-GCBasher_SerialGC,	\
    linux_i586_2.6-{product|fastdebug}-{c1|c2}-GCBasher_ParallelGC,	\
    linux_i586_2.6-{product|fastdebug}-{c1|c2}-GCBasher_CMS,		\
    linux_i586_2.6-{product|fastdebug}-{c1|c2}-GCBasher_G1

my.test.targets.hotspot.linux.x64=					\
    linux_x64_2.6-{product|fastdebug}-c2-jvm98,				\
    linux_x64_2.6-{product|fastdebug}-c2-jvm98_nontiered,		\
    linux_x64_2.6-{product|fastdebug}-c2-scimark,			\
    linux_x64_2.6-{product|fastdebug}-c2-GCBasher_SerialGC,		\
    linux_x64_2.6-{product|fastdebug}-c2-GCBasher_ParallelGC,		\
    linux_x64_2.6-{product|fastdebug}-c2-GCBasher_CMS,			\
    linux_x64_2.6-{product|fastdebug}-c2-GCBasher_G1

my.test.targets.hotspot.macosx.x64=					\
    macosx_x64_10.9-{product|fastdebug}-c2-jvm98,			\
    macosx_x64_10.9-{product|fastdebug}-c2-jvm98_nontiered,		\
    macosx_x64_10.9-{product|fastdebug}-c2-scimark,			\
    macosx_x64_10.9-{product|fastdebug}-c2-GCBasher_SerialGC,		\
    macosx_x64_10.9-{product|fastdebug}-c2-GCBasher_ParallelGC,		\
    macosx_x64_10.9-{product|fastdebug}-c2-GCBasher_CMS,		\
    macosx_x64_10.9-{product|fastdebug}-c2-GCBasher_G1

my.test.targets.hotspot.windows.i586=					\
    windows_i586_6.2-{product|fastdebug}-{c1|c2}-jvm98,			\
    windows_i586_6.2-{product|fastdebug}-c2-jvm98_nontiered,		\
    windows_i586_6.2-{product|fastdebug}-{c1|c2}-scimark,		\
    windows_i586_6.2-product-{c1|c2}-runThese8,				\
    windows_i586_6.2-product-{c1|c2}-runThese8_Xcomp_lang,		\
    windows_i586_6.2-product-{c1|c2}-runThese8_Xcomp_vm,		\
    windows_i586_6.2-fastdebug-c1-runThese8_Xshare,			\
    windows_i586_6.2-{product|fastdebug}-{c1|c2}-GCBasher_SerialGC,	\
    windows_i586_6.2-{product|fastdebug}-{c1|c2}-GCBasher_ParallelGC,	\
    windows_i586_6.2-{product|fastdebug}-{c1|c2}-GCBasher_CMS,		\
    windows_i586_6.2-{product|fastdebug}-{c1|c2}-GCBasher_G1

my.test.targets.hotspot.windows.x64=					\
    windows_x64_6.2-{product|fastdebug}-c2-jvm98,			\
    windows_x64_6.2-{product|fastdebug}-c2-jvm98_nontiered,		\
    windows_x64_6.2-{product|fastdebug}-c2-scimark,			\
    windows_x64_6.2-product-c2-runThese8,				\
    windows_x64_6.2-product-c2-runThese8_Xcomp_lang,			\
    windows_x64_6.2-product-c2-runThese8_Xcomp_vm,			\
    windows_x64_6.2-{product|fastdebug}-c2-GCBasher_SerialGC,		\
    windows_x64_6.2-{product|fastdebug}-c2-GCBasher_ParallelGC,		\
    windows_x64_6.2-{product|fastdebug}-c2-GCBasher_CMS,		\
    windows_x64_6.2-{product|fastdebug}-c2-GCBasher_G1

# Some basic "smoke" tests for OpenJDK builds
my.test.targets.hotspot.open=						\
    solaris_x64_5.11-{productOpen|fastdebugOpen}-c2-jvm98,		\
    linux_x64_2.6-{productOpen|fastdebugOpen}-c2-jvm98

# The complete list of test targets for jprt
my.test.targets.hotspot=						\
  ${my.test.targets.hotspot.open},					\
  ${my.test.targets.hotspot.solaris.sparcv9},				\
  ${my.test.targets.hotspot.solaris.x64},				\
  ${my.test.targets.hotspot.linux.i586},				\
  ${my.test.targets.hotspot.linux.x64},					\
  ${my.test.targets.hotspot.macosx.x64},				\
  ${my.test.targets.hotspot.windows.i586},				\
  ${my.test.targets.hotspot.windows.x64},				\
  ${my.test.targets.hotspot.solaris.sparcv9},				\
  ${my.test.targets.hotspot.solaris.x64},				\
  ${my.test.targets.hotspot.linux.x64},					\
  ${my.test.targets.hotspot.windows.i586},				\
  ${my.test.targets.hotspot.windows.x64},				\
  ${my.additional.test.targets.hotspot}


# Make file based test targets

my.make.rule.test.targets.hotspot.basicvmtests=                         \
  linux_i586_2.6-*-default-hotspot_basicvmtest,                         \
  linux_x64_2.6-*-default-hotspot_basicvmtest,                          \
  macosx_x64_10.9-*-default-hotspot_basicvmtest,                        \
  solaris_sparcv9_5.11-*-default-hotspot_basicvmtest,                   \
  solaris_x64_5.11-*-default-hotspot_basicvmtest,                       \
  windows_i586_6.2-*-default-hotspot_basicvmtest,                       \
  windows_x64_6.2-*-default-hotspot_basicvmtest
  
my.make.rule.test.targets.hotspot.reg.group=				\
  solaris_sparcv9_5.11-fastdebug-c2-GROUP,				\
  solaris_x64_5.11-fastdebug-c2-GROUP,					\
  linux_i586_2.6-fastdebug-c2-GROUP,					\
  linux_x64_2.6-fastdebug-c2-GROUP,					\
  macosx_x64_10.9-fastdebug-c2-GROUP,					\
  windows_i586_6.2-fastdebug-c2-GROUP,					\
  windows_x64_6.2-fastdebug-c2-GROUP,					\
  linux_i586_2.6-fastdebug-c1-GROUP,					\
  windows_i586_6.2-fastdebug-c1-GROUP

# Hotspot jtreg tests
my.make.rule.test.targets.hotspot.reg=						\
  ${my.make.rule.test.targets.hotspot.reg.group:GROUP=hotspot_compiler_1},	\
  ${my.make.rule.test.targets.hotspot.reg.group:GROUP=hotspot_compiler_2},	\
  ${my.make.rule.test.targets.hotspot.reg.group:GROUP=hotspot_compiler_3},	\
  ${my.make.rule.test.targets.hotspot.reg.group:GROUP=hotspot_compiler_closed},	\
  ${my.make.rule.test.targets.hotspot.reg.group:GROUP=hotspot_gc},		\
  ${my.make.rule.test.targets.hotspot.reg.group:GROUP=hotspot_gc_closed},       \
  ${my.make.rule.test.targets.hotspot.reg.group:GROUP=hotspot_gc_gcold},        \
  ${my.make.rule.test.targets.hotspot.reg.group:GROUP=hotspot_runtime},		\
  ${my.make.rule.test.targets.hotspot.reg.group:GROUP=hotspot_serviceability},	\
  ${my.make.rule.test.targets.hotspot.reg.group:GROUP=jdk_svc_sanity},		\
  ${my.additional.make.rule.test.targets.hotspot.reg}

# Other Makefile based Hotspot tests
my.make.rule.test.targets.hotspot.other=                                \
  ${my.make.rule.test.targets.hotspot.basicvmtests},                    \
  ${my.additional.make.rule.test.targets.hotspot.other}

# All the makefile based tests to run
my.make.rule.test.targets.hotspot=                                      \
  ${my.make.rule.test.targets.hotspot.reg}                              \
  ${my.make.rule.test.targets.hotspot.other}

# Install the test bundle for the testset hotspot jtreg tests
# (but not for the other Makefile based tests)
my.jprt.test.bundle.targets.hotspot=${my.make.rule.test.targets.hotspot.reg}

# Native jdk and hotspot test targets (testset=nativesanity)
my.make.rule.test.targets.nativesanity=					\
    ${my.test.target.set:TESTNAME=jdk_native_sanity},			\
    ${my.test.target.set:TESTNAME=hotspot_native_sanity}

# Install the test bundle for the nativesanity jtreg tests
my.jprt.test.bundle.targets.nativesanity=${my.make.rule.test.targets.nativesanity}<|MERGE_RESOLUTION|>--- conflicted
+++ resolved
@@ -131,13 +131,9 @@
     --with-devkit=$VS2013SP4_HOME					\
     ${jprt.i586.build.configure.args}
 jprt.windows_x64.build.configure.args=					\
-<<<<<<< HEAD
-    --with-devkit=$VS2013_HOME
+    --with-devkit=$VS2013SP4_HOME
 jprt.macosx_x64.build.configure.args=                    \
     --with-devkit=$XCODE_511_HOME
-=======
-    --with-devkit=$VS2013SP4_HOME
->>>>>>> 9430e43d
 
 ########
 #
